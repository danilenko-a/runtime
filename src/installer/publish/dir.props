<?xml version="1.0" encoding="utf-8"?>
<Project ToolsVersion="12.0" DefaultTargets="Build" xmlns="http://schemas.microsoft.com/developer/msbuild/2003">
  <Import Project="..\dir.props" />

  <PropertyGroup>
    <BaseUrl Condition="'$(BaseUrl)' == ''">https://dotnetcli.blob.core.windows.net/</BaseUrl>
    <NuGetPushTimeoutSeconds Condition="'$(NuGetPushTimeoutSeconds)' == ''">3600</NuGetPushTimeoutSeconds>

    <ChecksumsRelativePath>Runtime/$(ProductVersion)</ChecksumsRelativePath>
    <ChecksumExtension>.sha512</ChecksumExtension>
  </PropertyGroup>
<<<<<<< HEAD
  
  <PropertyGroup>
    <ProductMoniker>$(DistroRid).$(SharedFrameworkNugetVersion)</ProductMoniker>
    <HostResolverVersionMoniker>$(DistroRid).$(HostResolverVersion)</HostResolverVersionMoniker>
  </PropertyGroup>

  <ItemGroup>
    <!-- IgnorableErrorMessages applies to the "ExectWithRetriesForNuGetPush" task.
          There's a very special failure scenario that we want to ignore.  That scenario is
          when NuGet hits a timeout on one "push" attempt, and then gets a "Forbidden" response
          because the package "already exists" on the next response.  This indicates that the
          timeout occurred, but the push was actually successful.
    -->
    <IgnorableErrorMessages Include="Overwriting existing packages is forbidden according to the package retention settings for this feed.">
      <ConditionalErrorMessage>Pushing took too long</ConditionalErrorMessage>
    </IgnorableErrorMessages>
  </ItemGroup>
  
=======

>>>>>>> 95a70dc2
  <ItemGroup>
    <CompressedFile Include="$(PackagesOutDir)**/*$(CompressedFileExtension)">
      <RelativeBlobPath>$(BinariesRelativePath)</RelativeBlobPath>
    </CompressedFile>
    <RuntimePackageFile Include="$(PackagesOutDir)**/runtime.*.nupkg" >
      <RelativeBlobPath>$(BinariesRelativePath)</RelativeBlobPath>
    </RuntimePackageFile>
    <UWPArtifactsToUpload Include="$(MicrosoftNetCoreRuntimeAppxOutputPath)" Condition="Exists('$(MicrosoftNetCoreRuntimeAppxOutputPath)')" >
      <RelativeBlobPath>$(BinariesRelativePath)</RelativeBlobPath>
    </UWPArtifactsToUpload>
    <RidAgnosticPackageFile Include="$(PackagesOutDir)**/*.nupkg" Exclude="@(RuntimePackageFile)" >
      <RelativeBlobPath>$(BinariesRelativePath)</RelativeBlobPath>
    </RidAgnosticPackageFile>
    <InstallerFile Include="$(PackagesOutDir)**/*$(InstallerExtension)" Condition="'$(InstallerExtension)' != ''" >
      <RelativeBlobPath>$(InstallersRelativePath)</RelativeBlobPath>
    </InstallerFile>
<<<<<<< HEAD
    <InstallerFile Include="$(PackagesOutDir)**/*$(CombinedInstallerExtension)" Condition="'$(CombinedInstallerExtension)' != ''">
=======
    <InstallerFile Include="$(PackagesOutDir)**/*$(CombinedInstallerExtension)" Condition="'$(CombinedInstallerExtension)' != ''" >
>>>>>>> 95a70dc2
      <RelativeBlobPath>$(InstallersRelativePath)</RelativeBlobPath>
    </InstallerFile>
  </ItemGroup>

  <ItemGroup>
    <PublishRid Include="ubuntu.14.04-x64" />
    <PublishRid Include="ubuntu.16.04-x64" />
    <PublishRid Include="ubuntu.16.10-x64" />
    <PublishRid Include="debian.8-x64" />
    <PublishRid Include="debian.9-x64" />
    <PublishRid Include="linux-x64" />
    <PublishRid Include="win-x86" />
    <PublishRid Include="win-x64" />
    <PublishRid Include="osx-x64" />
    <PublishRid Include="win-arm" />
    <PublishRid Include="win-arm64" />
    <PublishRid Include="linux-arm" />
    <PublishRid Include="rhel.7-x64" />
  </ItemGroup>
</Project><|MERGE_RESOLUTION|>--- conflicted
+++ resolved
@@ -8,12 +8,6 @@
 
     <ChecksumsRelativePath>Runtime/$(ProductVersion)</ChecksumsRelativePath>
     <ChecksumExtension>.sha512</ChecksumExtension>
-  </PropertyGroup>
-<<<<<<< HEAD
-  
-  <PropertyGroup>
-    <ProductMoniker>$(DistroRid).$(SharedFrameworkNugetVersion)</ProductMoniker>
-    <HostResolverVersionMoniker>$(DistroRid).$(HostResolverVersion)</HostResolverVersionMoniker>
   </PropertyGroup>
 
   <ItemGroup>
@@ -28,9 +22,6 @@
     </IgnorableErrorMessages>
   </ItemGroup>
   
-=======
-
->>>>>>> 95a70dc2
   <ItemGroup>
     <CompressedFile Include="$(PackagesOutDir)**/*$(CompressedFileExtension)">
       <RelativeBlobPath>$(BinariesRelativePath)</RelativeBlobPath>
@@ -47,11 +38,7 @@
     <InstallerFile Include="$(PackagesOutDir)**/*$(InstallerExtension)" Condition="'$(InstallerExtension)' != ''" >
       <RelativeBlobPath>$(InstallersRelativePath)</RelativeBlobPath>
     </InstallerFile>
-<<<<<<< HEAD
     <InstallerFile Include="$(PackagesOutDir)**/*$(CombinedInstallerExtension)" Condition="'$(CombinedInstallerExtension)' != ''">
-=======
-    <InstallerFile Include="$(PackagesOutDir)**/*$(CombinedInstallerExtension)" Condition="'$(CombinedInstallerExtension)' != ''" >
->>>>>>> 95a70dc2
       <RelativeBlobPath>$(InstallersRelativePath)</RelativeBlobPath>
     </InstallerFile>
   </ItemGroup>
